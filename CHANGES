--- conflicted
+++ resolved
@@ -5760,10 +5760,6 @@
     entire PNG image instead of rejecting just the iCCP chunk with a warning,
     if built with zlib-1.2.8.1.
 
-<<<<<<< HEAD
-Version 1.6.27beta02 [December 26, 2016]
-  Control ADLER32 checking with new PNG_IGNORE_ADLER32 option.
-=======
 Version 1.6.27rc01 [December 27, 2016]
   Control ADLER32 checking with new PNG_IGNORE_ADLER32 option.
   Removed the use of a macro containing the pre-processor 'defined'
@@ -5772,7 +5768,6 @@
     "generates" within the C90 standard seems to imply more than simple
     substitution of an expression itself containing a well-formed defined
     operation.
->>>>>>> 61a9a054
 
 Send comments/corrections/commendations to png-mng-implement at lists.sf.net
 (subscription required; visit
