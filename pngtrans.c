--- conflicted
+++ resolved
@@ -693,11 +693,7 @@
        * and this calculation is used because it avoids warnings that other
        * forms produced on either GCC or MSVC.
        */
-<<<<<<< HEAD
-      int padding = ((256 - row_info->pixel_depth) * (row_info->width & 7)) & 7;
-=======
       int padding = PNG_PADBITS(row_info->pixel_depth, row_info->width);
->>>>>>> 319c9852
       png_bytep rp = png_ptr->row_buf + row_info->rowbytes;
 
       switch (row_info->bit_depth)
