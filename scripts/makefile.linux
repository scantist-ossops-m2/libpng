<<<<<<< HEAD
# makefile for libpng.a and libpng14.so on Linux ELF with gcc
# Copyright (C) 1998, 1999, 2002, 2006, 2008, 2010 Greg Roelofs and
=======
# makefile for libpng.a and libpng15.so on Linux ELF with gcc
# Copyright (C) 1998, 1999, 2002, 2006, 2008, 2010-2011 Greg Roelofs and
>>>>>>> d57dc304
# Glenn Randers-Pehrson
# Copyright (C) 1996, 1997 Andreas Dilger
#
# This code is released under the libpng license.
# For conditions of distribution and use, see the disclaimer
# and license in png.h

# Library name:
<<<<<<< HEAD
LIBNAME = libpng14
PNGMAJ = 14
RELEASE = 9
=======
LIBNAME = libpng15
PNGMAJ = 15
RELEASE = 10
>>>>>>> d57dc304

# Shared library names:
LIBSO=$(LIBNAME).so
LIBSOMAJ=$(LIBNAME).so.$(PNGMAJ)
LIBSOREL=$(LIBSOMAJ).$(RELEASE)
OLDSO=libpng.so

# Utilities:
AR_RC=ar rc
CC=gcc
MKDIR_P=mkdir -p
LN_SF=ln -sf
RANLIB=ranlib
RM_F=/bin/rm -f

<<<<<<< HEAD
# where "make install" puts libpng14.a, libpng14.so*,
# libpng14/png.h and libpng14/pngconf.h
=======
# where "make install" puts libpng15.a, libpng15.so*,
# libpng15/png.h, libpng15/pngconf.h, and libpng15/pnglibconf.h
>>>>>>> d57dc304
# Prefix must be a full pathname.
prefix=/usr/local
exec_prefix=$(prefix)

# Where the zlib library and include files are located.
#ZLIBLIB=/usr/local/lib
#ZLIBINC=/usr/local/include
ZLIBLIB=../zlib
ZLIBINC=../zlib

ALIGN=
# for i386:
#ALIGN=-malign-loops=2 -malign-functions=2

WARNMORE=-Wwrite-strings -Wpointer-arith -Wshadow \
	-Wmissing-declarations -Wtraditional -Wcast-align \
	-Wstrict-prototypes -Wmissing-prototypes #-Wconversion

# for pgcc version 2.95.1, -O3 is buggy; don't use it.

CFLAGS=-I$(ZLIBINC) -W -Wall -O3 -funroll-loops \
	$(ALIGN) # $(WARNMORE) -g -DPNG_DEBUG=5

<<<<<<< HEAD
LDFLAGS=-L. -Wl,-rpath,. -L$(ZLIBLIB) -Wl,-rpath,$(ZLIBLIB) -lpng14 -lz -lm
=======
LDFLAGS=-L. -Wl,-rpath,. -L$(ZLIBLIB) -Wl,-rpath,$(ZLIBLIB) -lpng15 -lz -lm
>>>>>>> d57dc304
LDFLAGS_A=-L$(ZLIBLIB) -Wl,-rpath,$(ZLIBLIB) libpng.a -lz -lm

INCPATH=$(prefix)/include
LIBPATH=$(exec_prefix)/lib
MANPATH=$(prefix)/man
BINPATH=$(exec_prefix)/bin

# override DESTDIR= on the make install command line to easily support
# installing into a temporary location.  Example:
#
#    make install DESTDIR=/tmp/build/libpng
#
# If you're going to install into a temporary location
# via DESTDIR, $(DESTDIR)$(prefix) must already exist before
# you execute make install.
DESTDIR=

DB=$(DESTDIR)$(BINPATH)
DI=$(DESTDIR)$(INCPATH)
DL=$(DESTDIR)$(LIBPATH)
DM=$(DESTDIR)$(MANPATH)

OBJS =  png.o pngset.o pngget.o pngrutil.o pngtrans.o pngwutil.o \
	pngread.o pngrio.o pngwio.o pngwrite.o pngrtran.o \
	pngwtran.o pngmem.o pngerror.o pngpread.o

OBJSDLL = $(OBJS:.o=.pic.o)

.SUFFIXES:      .c .o .pic.o

.c.pic.o:
	$(CC) -c $(CFLAGS) -fPIC -o $@ $*.c

all: libpng.a $(LIBSO) pngtest pngtest-static libpng.pc libpng-config

# see scripts/pnglibconf.mak for more options
pnglibconf.h: scripts/pnglibconf.h.prebuilt
	cp scripts/pnglibconf.h.prebuilt $@

libpng.a: $(OBJS)
	$(AR_RC) $@ $(OBJS)
	$(RANLIB) $@

libpng.pc:
	cat scripts/libpng.pc.in | sed -e s!@prefix@!$(prefix)! \
	-e s!@exec_prefix@!$(exec_prefix)! \
	-e s!@libdir@!$(LIBPATH)! \
	-e s!@includedir@!$(INCPATH)! \
<<<<<<< HEAD
	-e s!-lpng14!-lpng14\ -lz\ -lm! > libpng.pc
=======
	-e s!-lpng15!-lpng15\ -lz\ -lm! > libpng.pc
>>>>>>> d57dc304

libpng-config:
	( cat scripts/libpng-config-head.in; \
	echo prefix=\"$(prefix)\"; \
	echo I_opts=\"-I$(INCPATH)/$(LIBNAME)\"; \
	echo L_opts=\"-L$(LIBPATH)\"; \
	echo R_opts=\"-Wl,-rpath,$(LIBPATH)\"; \
<<<<<<< HEAD
	echo libs=\"-lpng14 -lz -lm\"; \
=======
	echo libs=\"-lpng15 -lz -lm\"; \
>>>>>>> d57dc304
	cat scripts/libpng-config-body.in ) > libpng-config
	chmod +x libpng-config

$(LIBSO): $(LIBSOMAJ)
	$(LN_SF) $(LIBSOMAJ) $(LIBSO)

$(LIBSOMAJ): $(OBJSDLL)
	$(CC) -shared -Wl,-soname,$(LIBSOMAJ) -o $(LIBSOMAJ) $(OBJSDLL)

pngtest: pngtest.o $(LIBSO)
	$(CC) -o pngtest $(CFLAGS) pngtest.o $(LDFLAGS)

pngtest-static: pngtest.o libpng.a
	$(CC) -o pngtest-static $(CFLAGS) pngtest.o $(LDFLAGS_A)

test: pngtest pngtest-static
	@echo ""
	@echo "   Running pngtest dynamically linked with $(LIBSO):"
	@echo ""
	./pngtest
	@echo ""
	@echo "   Running pngtest statically linked with libpng.a:"
	@echo ""
	./pngtest-static

install-headers: png.h pngconf.h pnglibconf.h
	-@if [ ! -d $(DI) ]; then $(MKDIR_P) $(DI); fi
	-@if [ ! -d $(DI)/$(LIBNAME) ]; then $(MKDIR_P) $(DI)/$(LIBNAME); fi
	cp png.h pngconf.h pnglibconf.h $(DI)/$(LIBNAME)
	chmod 644 $(DI)/$(LIBNAME)/png.h $(DI)/$(LIBNAME)/pngconf.h $(DI)/$(LIBNAME)/pnglibconf.h
	-@$(RM_F) $(DI)/png.h $(DI)/pngconf.h $(DI)/pnglibconf.h
	-@$(RM_F) $(DI)/libpng
	(cd $(DI); $(LN_SF) $(LIBNAME) libpng; $(LN_SF) $(LIBNAME)/* .)

install-static: install-headers libpng.a
	-@if [ ! -d $(DL) ]; then $(MKDIR_P) $(DL); fi
	cp libpng.a $(DL)/$(LIBNAME).a
	chmod 644 $(DL)/$(LIBNAME).a
	-@$(RM_F) $(DL)/libpng.a
	(cd $(DL); $(LN_SF) $(LIBNAME).a libpng.a)

install-shared: install-headers $(LIBSOMAJ) libpng.pc
	-@if [ ! -d $(DL) ]; then $(MKDIR_P) $(DL); fi
	-@$(RM_F) $(DL)/$(LIBSO)
	-@$(RM_F) $(DL)/$(LIBSOREL)
	-@$(RM_F) $(DL)/$(OLDSO)
	cp $(LIBSOMAJ) $(DL)/$(LIBSOREL)
	chmod 755 $(DL)/$(LIBSOREL)
	(cd $(DL); \
	$(LN_SF) $(LIBSOREL) $(LIBSO); \
	$(LN_SF) $(LIBSO) $(OLDSO))

	-@if [ ! -d $(DL)/pkgconfig ]; then $(MKDIR_P) $(DL)/pkgconfig; fi
	-@$(RM_F) $(DL)/pkgconfig/$(LIBNAME).pc
	-@$(RM_F) $(DL)/pkgconfig/libpng.pc
	cp libpng.pc $(DL)/pkgconfig/$(LIBNAME).pc
	chmod 644 $(DL)/pkgconfig/$(LIBNAME).pc
	(cd $(DL)/pkgconfig; $(LN_SF) $(LIBNAME).pc libpng.pc)

install-man: libpng.3 libpngpf.3 png.5
	-@if [ ! -d $(DM) ]; then $(MKDIR_P) $(DM); fi
	-@if [ ! -d $(DM)/man3 ]; then $(MKDIR_P) $(DM)/man3; fi
	-@$(RM_F) $(DM)/man3/libpng.3
	-@$(RM_F) $(DM)/man3/libpngpf.3
	cp libpng.3 $(DM)/man3
	cp libpngpf.3 $(DM)/man3
	-@if [ ! -d $(DM)/man5 ]; then $(MKDIR_P) $(DM)/man5; fi
	-@$(RM_F) $(DM)/man5/png.5
	cp png.5 $(DM)/man5

install-config: libpng-config
	-@if [ ! -d $(DB) ]; then $(MKDIR_P) $(DB); fi
	-@$(RM_F) $(DB)/libpng-config
	-@$(RM_F) $(DB)/$(LIBNAME)-config
	cp libpng-config $(DB)/$(LIBNAME)-config
	chmod 755 $(DB)/$(LIBNAME)-config
	(cd $(DB); $(LN_SF) $(LIBNAME)-config libpng-config)

install: install-static install-shared install-man install-config

# If you installed in $(DESTDIR), test-installed won't work until you
# move the library to its final location.  Use test-dd to test it
# before then.

test-dd:
	echo
	echo Testing installed dynamic shared library in $(DL).
	$(CC) -I$(DI) -I$(ZLIBINC) \
	   `$(BINPATH)/$(LIBNAME)-config --cflags` pngtest.c \
	   -L$(DL) -L$(ZLIBLIB) -Wl, -rpath,$(DL) -Wl,-rpath,$(ZLIBLIB) \
	   -o pngtestd `$(BINPATH)/$(LIBNAME)-config --ldflags`
	./pngtestd pngtest.png

test-installed:
	$(CC) -I$(ZLIBINC) \
	   `$(BINPATH)/$(LIBNAME)-config --cflags` pngtest.c \
	   -L$(ZLIBLIB) -Wl,-rpath,$(ZLIBLIB) \
	   -o pngtesti `$(BINPATH)/$(LIBNAME)-config --ldflags`
	./pngtesti pngtest.png

clean:
	$(RM_F) *.o libpng.a pngtest pngout.png libpng-config \
	$(LIBSO) $(LIBSOMAJ)* pngtest-static pngtesti \
<<<<<<< HEAD
	libpng.pc
=======
	libpng.pc pnglibconf.h
>>>>>>> d57dc304

DOCS = ANNOUNCE CHANGES INSTALL KNOWNBUG LICENSE README TODO Y2KINFO
writelock:
	chmod a-w *.[ch35] $(DOCS) scripts/*

# DO NOT DELETE THIS LINE -- make depend depends on it.

<<<<<<< HEAD
png.o png.pic.o: png.h pngconf.h pngpriv.h
pngerror.o pngerror.pic.o: png.h pngconf.h pngpriv.h
pngrio.o pngrio.pic.o: png.h pngconf.h pngpriv.h
pngwio.o pngwio.pic.o: png.h pngconf.h pngpriv.h
pngmem.o pngmem.pic.o: png.h pngconf.h pngpriv.h
pngset.o pngset.pic.o: png.h pngconf.h pngpriv.h
pngget.o pngget.pic.o: png.h pngconf.h pngpriv.h
pngread.o pngread.pic.o: png.h pngconf.h pngpriv.h
pngrtran.o pngrtran.pic.o: png.h pngconf.h pngpriv.h
pngrutil.o pngrutil.pic.o: png.h pngconf.h pngpriv.h
pngtrans.o pngtrans.pic.o: png.h pngconf.h pngpriv.h
pngwrite.o pngwrite.pic.o: png.h pngconf.h pngpriv.h
pngwtran.o pngwtran.pic.o: png.h pngconf.h pngpriv.h
pngwutil.o pngwutil.pic.o: png.h pngconf.h pngpriv.h
pngpread.o pngpread.pic.o: png.h pngconf.h pngpriv.h
=======
png.o png.pic.o: png.h pngconf.h pnglibconf.h pngpriv.h pngstruct.h pnginfo.h pngdebug.h
pngerror.o pngerror.pic.o: png.h pngconf.h pnglibconf.h pngpriv.h pngstruct.h pnginfo.h pngdebug.h
pngrio.o pngrio.pic.o: png.h pngconf.h pnglibconf.h pngpriv.h pngstruct.h pnginfo.h pngdebug.h
pngwio.o pngwio.pic.o: png.h pngconf.h pnglibconf.h pngpriv.h pngstruct.h pnginfo.h pngdebug.h
pngmem.o pngmem.pic.o: png.h pngconf.h pnglibconf.h pngpriv.h pngstruct.h pnginfo.h pngdebug.h
pngset.o pngset.pic.o: png.h pngconf.h pnglibconf.h pngpriv.h pngstruct.h pnginfo.h pngdebug.h
pngget.o pngget.pic.o: png.h pngconf.h pnglibconf.h pngpriv.h pngstruct.h pnginfo.h pngdebug.h
pngread.o pngread.pic.o: png.h pngconf.h pnglibconf.h pngpriv.h pngstruct.h pnginfo.h pngdebug.h
pngrtran.o pngrtran.pic.o: png.h pngconf.h pnglibconf.h pngpriv.h pngstruct.h pnginfo.h pngdebug.h
pngrutil.o pngrutil.pic.o: png.h pngconf.h pnglibconf.h pngpriv.h pngstruct.h pnginfo.h pngdebug.h
pngtrans.o pngtrans.pic.o: png.h pngconf.h pnglibconf.h pngpriv.h pngstruct.h pnginfo.h pngdebug.h
pngwrite.o pngwrite.pic.o: png.h pngconf.h pnglibconf.h pngpriv.h pngstruct.h pnginfo.h pngdebug.h
pngwtran.o pngwtran.pic.o: png.h pngconf.h pnglibconf.h pngpriv.h pngstruct.h pnginfo.h pngdebug.h
pngwutil.o pngwutil.pic.o: png.h pngconf.h pnglibconf.h pngpriv.h pngstruct.h pnginfo.h pngdebug.h
pngpread.o pngpread.pic.o: png.h pngconf.h pnglibconf.h pngpriv.h pngstruct.h pnginfo.h pngdebug.h
>>>>>>> d57dc304

pngtest.o: png.h pngconf.h<|MERGE_RESOLUTION|>--- conflicted
+++ resolved
@@ -1,10 +1,5 @@
-<<<<<<< HEAD
-# makefile for libpng.a and libpng14.so on Linux ELF with gcc
-# Copyright (C) 1998, 1999, 2002, 2006, 2008, 2010 Greg Roelofs and
-=======
 # makefile for libpng.a and libpng15.so on Linux ELF with gcc
 # Copyright (C) 1998, 1999, 2002, 2006, 2008, 2010-2011 Greg Roelofs and
->>>>>>> d57dc304
 # Glenn Randers-Pehrson
 # Copyright (C) 1996, 1997 Andreas Dilger
 #
@@ -13,15 +8,9 @@
 # and license in png.h
 
 # Library name:
-<<<<<<< HEAD
-LIBNAME = libpng14
-PNGMAJ = 14
-RELEASE = 9
-=======
 LIBNAME = libpng15
 PNGMAJ = 15
 RELEASE = 10
->>>>>>> d57dc304
 
 # Shared library names:
 LIBSO=$(LIBNAME).so
@@ -37,13 +26,8 @@
 RANLIB=ranlib
 RM_F=/bin/rm -f
 
-<<<<<<< HEAD
-# where "make install" puts libpng14.a, libpng14.so*,
-# libpng14/png.h and libpng14/pngconf.h
-=======
 # where "make install" puts libpng15.a, libpng15.so*,
 # libpng15/png.h, libpng15/pngconf.h, and libpng15/pnglibconf.h
->>>>>>> d57dc304
 # Prefix must be a full pathname.
 prefix=/usr/local
 exec_prefix=$(prefix)
@@ -67,11 +51,7 @@
 CFLAGS=-I$(ZLIBINC) -W -Wall -O3 -funroll-loops \
 	$(ALIGN) # $(WARNMORE) -g -DPNG_DEBUG=5
 
-<<<<<<< HEAD
-LDFLAGS=-L. -Wl,-rpath,. -L$(ZLIBLIB) -Wl,-rpath,$(ZLIBLIB) -lpng14 -lz -lm
-=======
 LDFLAGS=-L. -Wl,-rpath,. -L$(ZLIBLIB) -Wl,-rpath,$(ZLIBLIB) -lpng15 -lz -lm
->>>>>>> d57dc304
 LDFLAGS_A=-L$(ZLIBLIB) -Wl,-rpath,$(ZLIBLIB) libpng.a -lz -lm
 
 INCPATH=$(prefix)/include
@@ -120,11 +100,7 @@
 	-e s!@exec_prefix@!$(exec_prefix)! \
 	-e s!@libdir@!$(LIBPATH)! \
 	-e s!@includedir@!$(INCPATH)! \
-<<<<<<< HEAD
-	-e s!-lpng14!-lpng14\ -lz\ -lm! > libpng.pc
-=======
 	-e s!-lpng15!-lpng15\ -lz\ -lm! > libpng.pc
->>>>>>> d57dc304
 
 libpng-config:
 	( cat scripts/libpng-config-head.in; \
@@ -132,11 +108,7 @@
 	echo I_opts=\"-I$(INCPATH)/$(LIBNAME)\"; \
 	echo L_opts=\"-L$(LIBPATH)\"; \
 	echo R_opts=\"-Wl,-rpath,$(LIBPATH)\"; \
-<<<<<<< HEAD
-	echo libs=\"-lpng14 -lz -lm\"; \
-=======
 	echo libs=\"-lpng15 -lz -lm\"; \
->>>>>>> d57dc304
 	cat scripts/libpng-config-body.in ) > libpng-config
 	chmod +x libpng-config
 
@@ -240,11 +212,7 @@
 clean:
 	$(RM_F) *.o libpng.a pngtest pngout.png libpng-config \
 	$(LIBSO) $(LIBSOMAJ)* pngtest-static pngtesti \
-<<<<<<< HEAD
-	libpng.pc
-=======
 	libpng.pc pnglibconf.h
->>>>>>> d57dc304
 
 DOCS = ANNOUNCE CHANGES INSTALL KNOWNBUG LICENSE README TODO Y2KINFO
 writelock:
@@ -252,23 +220,6 @@
 
 # DO NOT DELETE THIS LINE -- make depend depends on it.
 
-<<<<<<< HEAD
-png.o png.pic.o: png.h pngconf.h pngpriv.h
-pngerror.o pngerror.pic.o: png.h pngconf.h pngpriv.h
-pngrio.o pngrio.pic.o: png.h pngconf.h pngpriv.h
-pngwio.o pngwio.pic.o: png.h pngconf.h pngpriv.h
-pngmem.o pngmem.pic.o: png.h pngconf.h pngpriv.h
-pngset.o pngset.pic.o: png.h pngconf.h pngpriv.h
-pngget.o pngget.pic.o: png.h pngconf.h pngpriv.h
-pngread.o pngread.pic.o: png.h pngconf.h pngpriv.h
-pngrtran.o pngrtran.pic.o: png.h pngconf.h pngpriv.h
-pngrutil.o pngrutil.pic.o: png.h pngconf.h pngpriv.h
-pngtrans.o pngtrans.pic.o: png.h pngconf.h pngpriv.h
-pngwrite.o pngwrite.pic.o: png.h pngconf.h pngpriv.h
-pngwtran.o pngwtran.pic.o: png.h pngconf.h pngpriv.h
-pngwutil.o pngwutil.pic.o: png.h pngconf.h pngpriv.h
-pngpread.o pngpread.pic.o: png.h pngconf.h pngpriv.h
-=======
 png.o png.pic.o: png.h pngconf.h pnglibconf.h pngpriv.h pngstruct.h pnginfo.h pngdebug.h
 pngerror.o pngerror.pic.o: png.h pngconf.h pnglibconf.h pngpriv.h pngstruct.h pnginfo.h pngdebug.h
 pngrio.o pngrio.pic.o: png.h pngconf.h pnglibconf.h pngpriv.h pngstruct.h pnginfo.h pngdebug.h
@@ -284,6 +235,5 @@
 pngwtran.o pngwtran.pic.o: png.h pngconf.h pnglibconf.h pngpriv.h pngstruct.h pnginfo.h pngdebug.h
 pngwutil.o pngwutil.pic.o: png.h pngconf.h pnglibconf.h pngpriv.h pngstruct.h pnginfo.h pngdebug.h
 pngpread.o pngpread.pic.o: png.h pngconf.h pnglibconf.h pngpriv.h pngstruct.h pnginfo.h pngdebug.h
->>>>>>> d57dc304
 
 pngtest.o: png.h pngconf.h