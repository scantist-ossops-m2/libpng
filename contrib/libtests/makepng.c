--- conflicted
+++ resolved
@@ -3,11 +3,7 @@
 /* Copyright: */
 #define COPYRIGHT "\251 2013,2015 John Cunningham Bowler"
 /*
-<<<<<<< HEAD
- * Last changed in libpng 1.7.0 [September 20, 2015]
-=======
  * Last changed in libpng 1.7.0 [(PENDING RELEASE)]
->>>>>>> 40d90d34
  *
  * This code is released under the libpng license.
  * For conditions of distribution and use, see the disclaimer
