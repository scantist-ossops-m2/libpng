Libpng 1.6.25beta01 - August 10, 2016

This is not intended to be a public release.  It will be replaced
within a few weeks by a public version or by another test version.

Files available for download:

Source files with LF line endings (for Unix/Linux) and with a
"configure" script

   1.6.25beta01.tar.xz (LZMA-compressed, recommended)
   1.6.25beta01.tar.gz

Source files with CRLF line endings (for Windows), without the
"configure" script

   lp1625b01.7z  (LZMA-compressed, recommended)
   lp1625b01.zip

Other information:

   1.6.25beta01-README.txt
   1.6.25beta01-LICENSE.txt
   libpng-1.6.25beta01-*.asc (armored detached GPG signatures)

Changes since the last public release (1.6.24):

Version 1.6.25beta01 [August 10, 2016]
<<<<<<< HEAD
  Return NULL from png_malloc_array() with a warning instead of calling
    png_error() on failure.
  Reject oversized iCCP profile immediately.
=======
  Reject oversized iCCP profile immediately.
  Clean up PNG_DEBUG compile of pngtest.c.
>>>>>>> 92a7c79d

Send comments/corrections/commendations to png-mng-implement at lists.sf.net
(subscription required; visit
https://lists.sourceforge.net/lists/listinfo/png-mng-implement
to subscribe)
or to glennrp at users.sourceforge.net

Glenn R-P<|MERGE_RESOLUTION|>--- conflicted
+++ resolved
@@ -1,4 +1,4 @@
-Libpng 1.6.25beta01 - August 10, 2016
+Libpng 1.6.25beta01 - August 11, 2016
 
 This is not intended to be a public release.  It will be replaced
 within a few weeks by a public version or by another test version.
@@ -25,15 +25,11 @@
 
 Changes since the last public release (1.6.24):
 
-Version 1.6.25beta01 [August 10, 2016]
-<<<<<<< HEAD
+Version 1.6.25beta01 [August 11, 2016]
   Return NULL from png_malloc_array() with a warning instead of calling
     png_error() on failure.
   Reject oversized iCCP profile immediately.
-=======
-  Reject oversized iCCP profile immediately.
-  Clean up PNG_DEBUG compile of pngtest.c.
->>>>>>> 92a7c79d
+  Cleaned up PNG_DEBUG compile of pngtest.c.
 
 Send comments/corrections/commendations to png-mng-implement at lists.sf.net
 (subscription required; visit
